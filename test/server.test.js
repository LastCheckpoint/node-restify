// Copyright 2012 Mark Cavage, Inc.  All rights reserved.

var assert = require('assert-plus');
var fs = require('fs');
var http = require('http');

var filed = require('filed');
var uuid = require('node-uuid');

var HttpError = require('../lib/errors').HttpError;
var RestError = require('../lib/errors').RestError;
var restify = require('../lib');

if (require.cache[__dirname + '/lib/helper.js'])
    delete require.cache[__dirname + '/lib/helper.js'];
var helper = require('./lib/helper.js');


///--- Globals

var after = helper.after;
var before = helper.before;
var test = helper.test;

var PORT = process.env.UNIT_TEST_PORT || 0;
var CLIENT;
var SERVER;


///--- Tests

before(function (cb) {
    try {
        SERVER = restify.createServer({
            dtrace: helper.dtrace,
            log: helper.getLog('server'),
            version: ['2.0.0', '0.5.4', '1.4.3']
        });
        SERVER.listen(PORT, '127.0.0.1', function () {
            PORT = SERVER.address().port;
            CLIENT = restify.createJsonClient({
                url: 'http://127.0.0.1:' + PORT,
                dtrace: helper.dtrace,
                retry: false
            });

            cb();
        });
    } catch (e) {
        console.error(e.stack);
        process.exit(1);
    }
});


after(function (cb) {
    try {
        CLIENT.close();
        SERVER.close(function () {
            CLIENT = null;
            SERVER = null;
            cb();
        });
    } catch (e) {
        console.error(e.stack);
        process.exit(1);
    }
});


test('listen and close (port only)', function (t) {
    var server = restify.createServer();
    server.listen(0, function () {
        server.close(function () {
            t.end();
        });
    });
});


test('listen and close (port only) w/ port number as string', function (t) {
    var server = restify.createServer();
    server.listen(String(0), function () {
        server.close(function () {
            t.end();
        });
    });
});


test('listen and close (socketPath)', function (t) {
    var server = restify.createServer();
    server.listen('/tmp/.' + uuid(), function () {
        server.close(function () {
            t.end();
        });
    });
});


test('gh-751 IPv4/IPv6 server URL', function (t) {
    t.equal(SERVER.url, 'http://127.0.0.1:' + PORT, 'ipv4 url');

    var server = restify.createServer();
    server.listen(PORT + 1, '::1', function () {
        t.equal(server.url, 'http://[::1]:' + (PORT + 1), 'ipv6 url');

        server.close(function () {
            t.end();
        });
    });
});


test('get (path only)', function (t) {
    var r = SERVER.get('/foo/:id', function echoId(req, res, next) {
        t.ok(req.params);
        t.equal(req.params.id, 'bar');
        t.equal(req.isUpload(), false);
        res.send();
        next();
    });

    var count = 0;
    SERVER.once('after', function (req, res, route) {
        t.ok(req);
        t.ok(res);
        t.equal(r, route.name);
        if (++count === 2)
            t.end();
    });

    CLIENT.get('/foo/bar', function (err, _, res) {
        t.ifError(err);
        t.equal(res.statusCode, 200);
        if (++count === 2)
            t.end();
    });
});


test('use + get (path only)', function (t) {
    SERVER.use(function (req, res, next) {
        next();
    });
    SERVER.get('/foo/:id', function tester(req, res, next) {
        t.ok(req.params);
        t.equal(req.params.id, 'bar');
        res.send();
        next();
    });

    CLIENT.get('/foo/bar', function (err, _, res) {
        t.ifError(err);
        t.equal(res.statusCode, 200);
        t.end();
    });
});


test('rm', function (t) {
    var route = SERVER.get('/foo/:id', function foosy(req, res, next) {
        next();
    });

    SERVER.get('/bar/:id', function barsy(req, res, next) {
        t.ok(req.params);
        t.equal(req.params.id, 'foo');
        res.send();
        next();
    });

    t.ok(SERVER.rm(route));

    CLIENT.get('/foo/bar', function (err, _, res) {
        t.ok(err);
        t.equal(res.statusCode, 404);
        CLIENT.get('/bar/foo', function (err2, __, res2) {
            t.ifError(err2);
            t.equal(res2.statusCode, 200);
            t.end();
        });
    });
});


test('use - throws TypeError on non function as argument', function (t) {
    var err = assert.AssertionError('handler (function) is required');

    t.throws(function () {
        SERVER.use('/nonfn');
    }, err);

    t.throws(function () {
        SERVER.use({an: 'object'});
    }, err);

    t.throws(function () {
        SERVER.use(
            function good(req, res, next) {
                next();
            },
            '/bad',
            {
                really: 'bad'
            });
    }, err);

    t.end();
});


test('405', function (t) {
    SERVER.post('/foo/:id', function posty(req, res, next) {
        t.ok(req.params);
        t.equal(req.params.id, 'bar');
        res.send();
        next();
    });

    CLIENT.get('/foo/bar', function (err, _, res) {
        t.ok(err);
        t.equal(res.statusCode, 405);
        t.equal(res.headers.allow, 'POST');
        t.end();
    });
});


test('PUT ok', function (t) {
    SERVER.put('/foo/:id', function tester(req, res, next) {
        t.ok(req.params);
        t.equal(req.params.id, 'bar');
        t.equal(req.isUpload(), true);
        res.send();
        next();
    });

    CLIENT.put('/foo/bar', {}, function (err, _, res) {
        t.ifError(err);
        t.equal(res.statusCode, 200);
        t.end();
    });
});


test('PATCH ok', function (t) {
    SERVER.patch('/foo/:id', function tester(req, res, next) {
        t.ok(req.params);
        t.equal(req.params.id, 'bar');
        t.equal(req.isUpload(), true);
        res.send();
        next();
    });

    var opts = {
        hostname: 'localhost',
        port: PORT,
        path: '/foo/bar',
        method: 'PATCH',
        agent: false
    };
    http.request(opts, function (res) {
        t.equal(res.statusCode, 200);
        res.on('end', function () {
            t.end();
        });
        res.resume();
    }).end();
});


test('HEAD ok', function (t) {
    SERVER.head('/foo/:id', function tester(req, res, next) {
        t.ok(req.params);
        t.equal(req.params.id, 'bar');
        t.equal(req.isUpload(), false);
        res.send('hi there');
        next();
    });

    var opts = {
        hostname: 'localhost',
        port: PORT,
        path: '/foo/bar',
        method: 'HEAD',
        agent: false
    };
    http.request(opts, function (res) {
        t.equal(res.statusCode, 200);
        res.on('data', function (chunk) {
            t.fail('Data was sent on HEAD');
        });
        res.on('end', function () {
            t.end();
        });
    }).end();
});


test('DELETE ok', function (t) {
    SERVER.del('/foo/:id', function tester(req, res, next) {
        t.ok(req.params);
        t.equal(req.params.id, 'bar');
        t.equal(req.isUpload(), false);
        res.send(204, 'hi there');
        next();
    });

    var opts = {
        hostname: 'localhost',
        port: PORT,
        path: '/foo/bar',
        method: 'DELETE',
        agent: false
    };
    http.request(opts, function (res) {
        t.equal(res.statusCode, 204);
        res.on('data', function (chunk) {
            t.fail('Data was sent on 204');
        });
        t.end();
    }).end();
});


test('OPTIONS', function (t) {
    ['get', 'post', 'put', 'del'].forEach(function (method) {
        SERVER[method]('/foo/:id', function tester(req, res, next) {
            t.ok(req.params);
            t.equal(req.params.id, 'bar');
            res.send();
            next();
        });
    });

    var opts = {
        hostname: 'localhost',
        port: PORT,
        path: '*',
        method: 'OPTIONS',
        agent: false
    };
    http.request(opts, function (res) {
        t.equal(res.statusCode, 200);
        t.end();
    }).end();
});

test('CORS Preflight - valid origin', function (t) {
    SERVER.use(restify.CORS({
        credentials: true,
        origins: [ 'http://somesite.local' ]
    }));
    SERVER.post('/foo/:id', function tester(req, res, next) {});

    var opts = {
        hostname: 'localhost',
        port: PORT,
        path: '/foo/bar',
        method: 'OPTIONS',
        agent: false,
        headers: {
            'Access-Control-Request-Headers': 'accept, content-type',
            'Access-Control-Request-Method': 'POST',
            'Origin': 'http://somesite.local'
        }
    };
    http.request(opts, function (res) {
        t.equal(res.headers['access-control-allow-origin'],
                'http://somesite.local');
        t.equal(res.headers['access-control-allow-credentials'], 'true');
        t.equal(res.statusCode, 200);
        t.end();
    }).end();
});

test('CORS Preflight - invalid origin', function (t) {
    SERVER.use(restify.CORS({
        credentials: true,
        origins: [ 'http://somesite.local' ]
    }));
    SERVER.post('/foo/:id', function tester(req, res, next) {});

    var opts = {
        hostname: 'localhost',
        port: PORT,
        path: '/foo/bar',
        method: 'OPTIONS',
        agent: false,
        headers: {
            'Access-Control-Request-Headers': 'accept, content-type',
            'Access-Control-Request-Method': 'POST',
            'Origin': 'http://othersite.local'
        }
    };
    http.request(opts, function (res) {
        t.equal(res.headers['access-control-allow-origin'], '*');
        t.equal(res.headers['access-control-allow-credentials'], undefined);
        t.equal(res.statusCode, 200);
        t.end();
    }).end();
});

test('CORS Preflight - any origin', function (t) {
    SERVER.use(restify.CORS({
        credentials: true,
        origins: [ 'http://somesite.local', '*' ]
    }));
    SERVER.post('/foo/:id', function tester(req, res, next) {});

    var opts = {
        hostname: 'localhost',
        port: PORT,
        path: '/foo/bar',
        method: 'OPTIONS',
        agent: false,
        headers: {
            'Access-Control-Request-Headers': 'accept, content-type',
            'Access-Control-Request-Method': 'POST',
            'Origin': 'http://anysite.local'
        }
    };
    http.request(opts, function (res) {
        t.equal(res.headers['access-control-allow-origin'],
            'http://anysite.local');
        t.equal(res.headers['access-control-allow-credentials'], 'true');
        t.equal(res.statusCode, 200);
        t.end();
    }).end();
});

test('RegExp ok', function (t) {
    SERVER.get(/\/foo/, function tester(req, res, next) {
        res.send('hi there');
        next();
    });

    CLIENT.get('/foo', function (err, _, res, obj) {
        t.ifError(err);
        t.equal(res.statusCode, 200);
        t.equal(obj, 'hi there');
        t.end();
    });
});


test('get (path and version ok)', function (t) {
    SERVER.get({
        url: '/foo/:id',
        version: '1.2.3'
    }, function tester(req, res, next) {
        t.ok(req.params);
        t.equal(req.params.id, 'bar');
        res.send();
        next();
    });

    var opts = {
        path: '/foo/bar',
        headers: {
            'accept-version': '~1.2'
        }
    };
    CLIENT.get(opts, function (err, _, res) {
        t.ifError(err);
        t.equal(res.statusCode, 200);
        t.end();
    });
});


test('get (path and version not ok)', function (t) {
    function respond(req, res, next) {
        res.send();
        next();
    }

    SERVER.get({ url: '/foo/:id', version: '1.2.3' }, respond);
    SERVER.get({ url: '/foo/:id', version: '3.2.1' }, respond);

    var opts = {
        path: '/foo/bar',
        headers: {
            'accept-version': '~2.1'
        }
    };
    CLIENT.get(opts, function (err, _, res) {
        t.ok(err);
        t.equal(err.message, '~2.1 is not supported by GET /foo/bar');
        t.equal(res.statusCode, 400);
        t.end();
    });
});


test('GH-56 streaming with filed (download)', function (t) {
    SERVER.get('/', function tester(req, res, next) {
        filed(__filename).pipe(res);
    });

    var opts = {
        hostname: 'localhost',
        port: PORT,
        path: '/',
        method: 'GET',
        agent: false
    };
    http.request(opts, function (res) {
        t.equal(res.statusCode, 200);
        var body = '';
        res.setEncoding('utf8');
        res.on('data', function (chunk) {
            body += chunk;
        });
        res.on('end', function () {
            t.ok(body.length > 0);
            t.end();
        });
    }).end();
});


test('GH-59 Query params with / result in a 404', function (t) {
    SERVER.get('/', function tester(req, res, next) {
        res.send('hello world');
        next();
    });

    CLIENT.get('/?foo=bar/foo', function (err, _, res, obj) {
        t.ifError(err);
        t.equal(res.statusCode, 200);
        t.equal(obj, 'hello world');
        t.end();
    });
});


test('GH-63 res.send 204 is sending a body', function (t) {
    SERVER.del('/hello/:name', function tester(req, res, next) {
        res.send(204);
        next();
    });

    var opts = {
        hostname: 'localhost',
        port: PORT,
        path: '/hello/mark',
        method: 'DELETE',
        agent: false,
        headers: {
            accept: 'text/plain'
        }
    };

    http.request(opts, function (res) {
        t.equal(res.statusCode, 204);
        var body = '';
        res.setEncoding('utf8');
        res.on('data', function (chunk) {
            body += chunk;
        });
        res.on('end', function () {
            t.notOk(body);
            t.end();
        });
    }).end();
});


test('GH-64 prerouting chain', function (t) {
    SERVER.pre(function (req, res, next) {
        req.log.debug('testing log is set');
        req.headers.accept = 'application/json';
        next();
    });

    SERVER.get('/hello/:name', function tester(req, res, next) {
        res.send(req.params.name);
        next();
    });

    var opts = {
        hostname: 'localhost',
        port: PORT,
        path: '/hello/mark',
        method: 'GET',
        agent: false,
        headers: {
            accept: 'text/plain'
        }
    };
    http.request(opts, function (res) {
        t.equal(res.statusCode, 200);
        var body = '';
        res.setEncoding('utf8');
        res.on('data', function (chunk) {
            body += chunk;
        });
        res.on('end', function () {
            t.equal(body, '\"mark\"');
            t.end();
        });
    }).end();
});


test('GH-64 prerouting chain with error', function (t) {
    SERVER.pre(function (req, res, next) {
        next(new RestError({
            statusCode: 400,
            restCode: 'BadRequest'
        }, 'screw you client'));
    });

    SERVER.get('/hello/:name', function tester(req, res, next) {
        res.send(req.params.name);
        next();
    });

    CLIENT.get('/hello/mark', function (err, _, res) {
        t.ok(err);
        t.equal(res.statusCode, 400);
        t.end();
    });
});


test('GH-67 extend access-control headers', function (t) {
    SERVER.get('/hello/:name', function tester(req, res, next) {
        res.header('Access-Control-Allow-Headers',
            (res.header('Access-Control-Allow-Headers') +
                ', If-Match, If-None-Match'));

        res.send(req.params.name);
        next();
    });

    CLIENT.get('/hello/mark', function (err, _, res) {
        t.ifError(err);
        t.equal(res.statusCode, 200);
        t.ok(res.headers['access-control-allow-headers']
            .indexOf('If-Match'));
        t.end();
    });
});


test('GH-77 uncaughtException (default behavior)', function (t) {
    SERVER.get('/', function (req, res, next) {
        throw new Error('Catch me!');
    });

    CLIENT.get('/', function (err, _, res) {
        t.ok(err);
        t.equal(res.statusCode, 500);
        t.end();
    });
});


test('GH-77 uncaughtException (with custom handler)', function (t) {
    SERVER.on('uncaughtException', function (req, res, route, err) {
        res.send(204);
    });
    SERVER.get('/', function (req, res, next) {
        throw new Error('Catch me!');
    });

    CLIENT.get('/', function (err, _, res) {
        t.ifError(err);
        t.equal(res.statusCode, 204);
        t.end();
    });
});


test('GH-97 malformed URI breaks server', function (t) {
    SERVER.get('/echo/:name', function (req, res, next) {
        res.send(200);
        next();
    });

    CLIENT.get('/echo/mark%', function (err, _, res) {
        t.ok(err);
        t.equal(res.statusCode, 400);
        t.end();
    });
});


test('GH-109 RegExp flags not honored', function (t) {
    SERVER.get(/\/echo\/(\w+)/i, function (req, res, next) {
        res.send(200, req.params[0]);
        next();
    });

    CLIENT.get('/ECHO/mark', function (err, _, res, obj) {
        t.ifError(err);
        t.equal(res.statusCode, 200);
        t.equal(obj, 'mark');
        t.end();
    });
});


test('upload routing based on content-type ok', function (t) {
    var opts = {
        path: '/',
        contentType: '*/json'
    };
    SERVER.put(opts, function (req, res, next) {
        res.send(204);
        next();
    });

    CLIENT.put('/', {foo: 'foo'}, function (err, _, res) {
        t.ifError(err);
        t.equal(res.statusCode, 204);
        t.end();
    });
});


test('upload routing based on content-type fail', function (t) {
    var opts = {
        path: '/',
        contentType: 'text/*'
    };
    SERVER.put(opts, function (req, res, next) {
        res.send(204);
        next();
    });

    CLIENT.put('/', {foo: 'foo'}, function (err, _, res) {
        t.ok(err);
        t.equal(res.statusCode, 415);
        t.end();
    });
});


test('full response', function (t) {
    SERVER.use(restify.fullResponse());
    SERVER.del('/bar/:id', function tester(req, res, next) {
        res.send();
        next();
    });
    SERVER.get('/bar/:id', function tester2(req, res, next) {
        t.ok(req.params);
        t.equal(req.params.id, 'bar');
        res.send();
        next();
    });

    CLIENT.get('/bar/bar', function (err, _, res) {
        t.ifError(err);
        t.equal(res.statusCode, 200);
        var headers = res.headers;
        t.ok(headers, 'headers ok');
        t.ok(headers['access-control-allow-origin']);
        t.ok(headers['access-control-allow-headers']);
        t.ok(headers['access-control-expose-headers']);
        t.ok(headers['access-control-allow-methods']);
        t.ok(headers.date);
        t.ok(headers['request-id']);
        t.ok(headers['response-time'] >= 0);
        t.equal(headers.server, 'restify');
        t.equal(headers.connection, 'Keep-Alive');
        t.equal(headers['api-version'], '2.0.0');
        t.end();
    });
});


test('GH-149 limit request body size', function (t) {
    SERVER.use(restify.bodyParser({maxBodySize: 1024}));

    SERVER.post('/', function (req, res, next) {
        res.send(200, {length: req.body.length});
        next();
    });

    var opts = {
        hostname: '127.0.0.1',
        port: PORT,
        path: '/',
        method: 'POST',
        agent: false,
        headers: {
            'accept': 'application/json',
            'content-type': 'application/x-www-form-urlencoded',
            'transfer-encoding': 'chunked'
        }
    };
    var client = http.request(opts, function (res) {
        t.equal(res.statusCode, 413);
        res.once('end', t.end.bind(t));
        res.resume();
    });
    client.write(new Array(1028).join('x'));
    client.end();
});


test('GH-149 limit request body size (json)', function (t) {
    SERVER.use(restify.bodyParser({maxBodySize: 1024}));

    SERVER.post('/', function (req, res, next) {
        res.send(200, {length: req.body.length});
        next();
    });

    var opts = {
        hostname: '127.0.0.1',
        port: PORT,
        path: '/',
        method: 'POST',
        agent: false,
        headers: {
            'accept': 'application/json',
            'content-type': 'application/json',
            'transfer-encoding': 'chunked'
        }
    };
    var client = http.request(opts, function (res) {
        t.equal(res.statusCode, 413);
        res.once('end', t.end.bind(t));
        res.resume();
    });
    client.write('{"a":[' + new Array(512).join('1,') + '0]}');
    client.end();
});


test('path+flags ok', function (t) {
    SERVER.get({path: '/foo', flags: 'i'}, function (req, res, next) {
        res.send('hi');
        next();
    });

    CLIENT.get('/FoO', function (err, _, res, obj) {
        t.ifError(err);
        t.equal(res.statusCode, 200);
        t.equal(obj, 'hi');
        t.end();
    });
});


test('test matches params with custom regex', function (t) {
    var Router = require('../lib/router');
    var router = new Router({
        log: helper.getLog()
    });
    t.ok(router);
    router.mount({
        method: 'GET',
        name: 'test',
        url: '/foo/:bar',
        urlParamPattern: '[a-zA-Z0-9-_~%!;@=+\\$\\*\\.]+'
    });

    var count = 0;
    var done = 0;

    function find(p, exp) {
        count++;
        var obj = {
            headers: {},
            method: 'GET',
            contentType: function () {
            },
            path: function () {
                return (p);
            },
            version: function () {
                return ('*');
            },
            url: p
        };

        process.nextTick(function () {
            router.find(obj, {}, function (err, r, ctx) {
                if (exp) {
                    t.ifError(err);
                    t.ok(r);
                    t.ok(ctx);
                    t.deepEqual(ctx, {bar: exp});
                } else {
                    t.ok(err);
                }
                if (++done === count)
                    t.end();
            });
        });

    }

    find('/foo/a%40b.com', 'a@b.com');
    find('/foo/a@b.com', 'a@b.com');
    find('/foo/a*b.com', 'a*b.com');
    find('/foo/a%40b.com/bar', false);
});


test('GH-180 can parse DELETE body', function (t) {
    SERVER.use(restify.bodyParser({mapParams: false}));

    SERVER.del('/', function (req, res, next) {
        res.send(200, req.body);
        next();
    });

    var opts = {
        hostname: 'localhost',
        port: PORT,
        path: '/',
        method: 'DELETE',
        agent: false,
        headers: {
            'accept': 'application/json',
            'content-type': 'application/json',
            'transfer-encoding': 'chunked'
        }
    };
    http.request(opts, function (res) {
        t.equal(res.statusCode, 200);
        res.setEncoding('utf8');
        res.body = '';
        res.on('data', function (chunk) {
            res.body += chunk;
        });
        res.on('end', function () {
            t.equal(res.body, '{"param1":1234}');
            t.end();
        });
    }).end('{"param1": 1234}');
});


test('returning error from a handler (with domains)', function (t) {
    SERVER.get('/', function (req, res, next) {
        next(new Error('bah!'));
    });

    CLIENT.get('/', function (err, _, res) {
        t.ok(err);
        t.equal(res.statusCode, 500);
        t.end();
    });
});


test('emitting error from a handler (with domains)', function (t) {
    SERVER.get('/', function (req, res, next) {
        req.emit('error', new Error('bah!'));
    });

    CLIENT.get('/', function (err, _, res) {
        t.ok(err);
        t.equal(res.statusCode, 500);
        t.end();
    });
});


test('throwing error from a handler (with domains)', function (t) {
    SERVER.get('/', function (req, res, next) {
        process.nextTick(function () {
            throw new Error('bah!');
        });
    });

    CLIENT.get('/', function (err, _, res) {
        t.ok(err);
        t.equal(res.statusCode, 500);
        t.end();
    });
});


test('gh-278 missing router error events (404)', function (t) {
    SERVER.once('NotFound', function (req, res) {
        res.send(404, 'foo');
    });

    CLIENT.get('/' + uuid.v4(), function (err, _, res) {
        t.ok(err);
        t.equal(err.message, '"foo"');
        t.equal(res.statusCode, 404);
        t.end();
    });
});


test('gh-278 missing router error events (405)', function (t) {
    var p = '/' + uuid.v4();
    SERVER.post(p, function (req, res, next) {
        res.send(201);
        next();
    });
    SERVER.once('MethodNotAllowed', function (req, res) {
        res.send(405, 'foo');
    });

    CLIENT.get(p, function (err, _, res) {
        t.ok(err);
        t.equal(err.message, '"foo"');
        t.equal(res.statusCode, 405);
        t.end();
    });
});


test('gh-278 missing router error events invalid version', function (t) {
    var p = '/' + uuid.v4();
    SERVER.get({
        path: p,
        version: '1.2.3'
    }, function (req, res, next) {
        res.send(200);
        next();
    });
    SERVER.once('VersionNotAllowed', function (req, res) {
        res.send(449, 'foo');
    });

    var opts = {
        path: p,
        headers: {
            'accept-version': '3.2.1'
        }
    };
    CLIENT.get(opts, function (err, _, res) {
        t.ok(err);
        t.equal(err.message, '"foo"');
        t.equal(res.statusCode, 449);
        t.end();
    });
});


test('gh-278 missing router error events (415)', function (t) {
    var p = '/' + uuid.v4();
    SERVER.post({
        path: p,
        contentType: 'text/xml'
    }, function (req, res, next) {
        res.send(200);
        next();
    });

    SERVER.once('UnsupportedMediaType', function (req, res) {
        res.send(415, 'foo');
    });

    CLIENT.post(p, {}, function (err, _, res) {
        t.ok(err);
        t.equal(err.message, '"foo"');
        t.equal(res.statusCode, 415);
        t.end();
    });
});


test('next.ifError', function (t) {
    SERVER.use(function (req, res, next) {
        next.ifError(null);
        next();
    });

    SERVER.get('/foo/:id', function tester(req, res, next) {
        process.nextTick(function () {
            var e = new RestError({
                statusCode: 400,
                restCode: 'Foo'
            }, 'screw you client');
            next.ifError(e);
            t.notOk(true);
            res.send(200);
            next();
        });
    });

    CLIENT.get('/foo/bar', function (err) {
        t.ok(err);
        t.equal(err.statusCode, 400);
        t.equal(err.message, 'screw you client');
        t.end();
    });
});


test('gh-283 maximum available versioned route matching', function (t) {
    var p = '/' + uuid.v4();
    var versions = ['1.0.0', '1.1.0'];
    var i;

    function mnt(v) {
        SERVER.get({
            path: p,
            version: v
        }, function (req, res, next) {
            res.json(200, {version: v});
            next();
        });
    }

    for (i = 0; i < versions.length; i++)
        mnt(versions[i]);

    var opts = {
        path: p,
        headers: {
            'accept-version': '~1'
        }
    };

    CLIENT.get(opts, function (err, _, res, obj) {
        t.equal(obj.version, '1.1.0');
        t.end();
    });
});

/* JSSTYLED */
test('versioned route matching should prefer first match if equal versions', function (t) {
    var p = '/' + uuid.v4();

    SERVER.get({
        path: p,
        version: ['1.1.0', '1.2.0']
    }, function (req, res, next) {
        res.json(200, {route: p});
        next();
    });

    SERVER.get({
        path: '/:id',
        version: ['1.1.0', '1.2.0']
    }, function (req, res, next) {
        res.json(200, {route: 'id'});
        next();
    });

    var opts = {
        path: p,
        headers: {
            'accept-version': '~1'
        }
    };

    CLIENT.get(opts, function (err, _, res, obj) {
        t.equal(obj.route, p);
        t.end();
    });
});


test('gh-329 wrong values in res.methods', function (t) {
    function route(req, res, next) {
        res.send(200);
        next();
    }

    SERVER.get('/stuff', route);
    SERVER.post('/stuff', route);
    SERVER.get('/stuff/:id', route);
    SERVER.put('/stuff/:id', route);
    SERVER.del('/stuff/:id', route);

    SERVER.once('MethodNotAllowed', function (req, res, cb) {
        t.ok(res.methods);
        t.deepEqual(res.methods, ['GET', 'PUT', 'DELETE']);
        res.send(405);
    });

    CLIENT.post('/stuff/foo', {}, function (err, _, res) {
        t.ok(err);
        t.end();
    });
});


test('GH-323: <url>/<path>/?<queryString> broken', function (t) {
    SERVER.pre(restify.pre.sanitizePath());
    SERVER.use(restify.queryParser());
    SERVER.get('/hello/:name', function (req, res, next) {
        res.send(req.params);
    });

    SERVER.listen(8080, function () {
        CLIENT.get('/hello/foo/?bar=baz', function (err, _, __, obj) {
            t.ifError(err);
            t.deepEqual(obj, {name: 'foo', bar: 'baz'});
            t.end();
        });
    });
});


test('<url>/?<queryString> broken', function (t) {
    SERVER.pre(restify.pre.sanitizePath());
    SERVER.use(restify.queryParser());
    /* JSSTYLED */
    SERVER.get(/\/.*/, function (req, res, next) {
        res.send(req.params);
    });

    SERVER.listen(8080, function () {
        CLIENT.get('/?bar=baz', function (err, _, __, obj) {
            t.ifError(err);
            t.deepEqual(obj, {bar: 'baz'});
            t.end();
        });
    });
});


test('content-type routing vendor', function (t) {
    SERVER.post({
        name: 'foo',
        path: '/',
        contentType: 'application/vnd.joyent.com.foo+json'
    }, function (req, res, next) {
        res.send(201);
    });

    SERVER.post({
        name: 'bar',
        path: '/',
        contentType: 'application/vnd.joyent.com.bar+json'
    }, function (req, res, next) {
        res.send(202);
    });

    SERVER.listen(8080, function () {
        var _done = 0;

        function done() {
            if (++_done === 2)
                t.end();
        }

        var opts = {
            path: '/',
            headers: {
                'content-type': 'application/vnd.joyent.com.foo+json'
            }
        };
        CLIENT.post(opts, {}, function (err, _, res) {
            t.ifError(err);
            t.equal(res.statusCode, 201);
            done();
        });

        var opts2 = {
            path: '/',
            headers: {
                'content-type': 'application/vnd.joyent.com.bar+json'
            }
        };
        CLIENT.post(opts2, {}, function (err, _, res) {
            t.ifError(err);
            t.equal(res.statusCode, 202);
            done();
        });
    });
});


test('content-type routing params only', function (t) {
    SERVER.post({
        name: 'foo',
        path: '/',
        contentType: 'application/json; type=foo'
    }, function (req, res, next) {
        res.send(201);
    });

    SERVER.post({
        name: 'bar',
        path: '/',
        contentType: 'application/json; type=bar'
    }, function (req, res, next) {
        res.send(202);
    });

    var _done = 0;

    function done() {
        if (++_done === 2)
            t.end();
    }

    var opts = {
        path: '/',
        headers: {
            'content-type': 'application/json; type=foo'
        }
    };
    CLIENT.post(opts, {}, function (err, _, res) {
        t.ifError(err);
        t.equal(res.statusCode, 201);
        done();
    });

    var opts2 = {
        path: '/',
        headers: {
            'content-type': 'application/json; type=bar'
        }
    };
    CLIENT.post(opts2, {}, function (err, _, res) {
        t.ifError(err);
        t.equal(res.statusCode, 202);
        done();
    });
});

test('malformed content type', function (t) {
    SERVER.post({
        name: 'foo',
        path: '/',
        contentType: 'application/json'
    }, function (req, res, next) {
        res.send(201);
    });

    var opts = {
        path: '/',
        headers: {
            'content-type': 'boom'
        }
    };

    CLIENT.post(opts, {}, function (err, _, res) {
        t.ok(err);
        t.equal(res.statusCode, 415);
        t.end();
    });
});

test('gh-193 basic', function (t) {
    SERVER.get({
        name: 'foo',
        path: '/foo'
    }, function (req, res, next) {
        next('bar');
    });

    SERVER.get({
        name: 'bar',
        path: '/bar'
    }, function (req, res, next) {
        res.send(200);
        next();
    });

    CLIENT.get('/foo', function (err, _, res) {
        t.ifError(err);
        t.equal(res.statusCode, 200);
        t.end();
    });
});


test('gh-193 route ENOEXIST', function (t) {
    SERVER.get({
        name: 'foo',
        path: '/foo'
    }, function (req, res, next) {
        next('baz');
    });

    SERVER.get({
        name: 'bar',
        path: '/bar'
    }, function (req, res, next) {
        res.send(200);
        next();
    });

    CLIENT.get('/foo', function (err, _, res) {
        t.ok(err);
        t.equal(res.statusCode, 500);
        t.end();
    });
});


test('gh-193 route only run use once', function (t) {
    var count = 0;

    SERVER.use(function (req, res, next) {
        count++;
        next();
    });

    SERVER.get({
        name: 'foo',
        path: '/foo'
    }, function (req, res, next) {
        next('bar');
    });

    SERVER.get({
        name: 'bar',
        path: '/bar'
    }, function (req, res, next) {
        res.send(200);
        next();
    });

    CLIENT.get('/foo', function (err, _, res) {
        t.ifError(err);
        t.equal(res.statusCode, 200);
        t.equal(count, 1);
        t.end();
    });
});


test('gh-193 route chained', function (t) {
    var count = 0;

    SERVER.use(function addCounter(req, res, next) {
        count++;
        next();
    });

    SERVER.get({
        name: 'foo',
        path: '/foo'
    }, function getFoo(req, res, next) {
        next('bar');
    });

    SERVER.get({
        name: 'bar',
        path: '/bar'
    }, function getBar(req, res, next) {
        next('baz');
    });

    SERVER.get({
        name: 'baz',
        path: '/baz'
    }, function getBaz(req, res, next) {
        res.send(200);
        next();
    });

    CLIENT.get('/foo', function (err, _, res) {
        t.ok(err);
        t.equal(res.statusCode, 500);
        t.equal(count, 1);
        t.end();
    });
});


test('gh-193 route params basic', function (t) {
    var count = 0;

    SERVER.use(function (req, res, next) {
        count++;
        next();
    });

    SERVER.get({
        name: 'foo',
        path: '/foo/:id'
    }, function (req, res, next) {
        t.equal(req.params.id, 'blah');
        next('bar');
    });

    SERVER.get({
        name: 'bar',
        path: '/bar/:baz'
    }, function (req, res, next) {
        t.notOk(req.params.baz);
        res.send(200);
        next();
    });

    CLIENT.get('/foo/blah', function (err, _, res) {
        t.ifError(err);
        t.equal(res.statusCode, 200);
        t.equal(count, 1);
        t.end();
    });
});


test('gh-193 same url w/params', function (t) {
    var count = 0;

    SERVER.use(function (req, res, next) {
        count++;
        next();
    });

    SERVER.get({
        name: 'foo',
        path: '/foo/:id'
    }, function (req, res, next) {
        t.equal(req.params.id, 'blah');
        next('foo2');
    });

    SERVER.get({
        name: 'foo2',
        path: '/foo/:baz'
    }, function (req, res, next) {
        t.equal(req.params.baz, 'blah');
        res.send(200);
        next();
    });

    CLIENT.get('/foo/blah', function (err, _, res) {
        t.ifError(err);
        t.equal(res.statusCode, 200);
        t.equal(count, 1);
        t.end();
    });
});


test('gh-193 next("route") from a use plugin', function (t) {
    var count = 0;

    SERVER.use(function plugin(req, res, next) {
        count++;
        next('bar');
    });

    SERVER.get({
        name: 'foo',
        path: '/foo'
    }, function getFoo(req, res, next) {
        res.send(500);
        next();
    });

    SERVER.get({
        name: 'bar',
        path: '/bar'
    }, function getBar(req, res, next) {
        res.send(200);
        next();
    });

    CLIENT.get('/foo', function (err, _, res) {
        t.ifError(err);
        t.equal(res.statusCode, 200);
        t.equal(count, 1);
        t.end();
    });
});


test('res.charSet', function (t) {
    SERVER.get('/foo', function getFoo(req, res, next) {
        res.charSet('ISO-8859-1');
        res.set('Content-Type', 'text/plain');
        res.send(200, {foo: 'bar'});
        next();
    });

    CLIENT.get('/foo', function (err, _, res) {
        t.ifError(err);
        t.equal(res.statusCode, 200);
        t.equal(res.headers['content-type'],
            'text/plain; charset=ISO-8859-1');
        t.end();
    });
});


test('res.charSet override', function (t) {
    SERVER.get('/foo', function getFoo(req, res, next) {
        res.charSet('ISO-8859-1');
        res.set('Content-Type', 'text/plain;charset=utf-8');
        res.send(200, {foo: 'bar'});
        next();
    });

    CLIENT.get('/foo', function (err, _, res) {
        t.ifError(err);
        t.equal(res.statusCode, 200);
        t.equal(res.headers['content-type'],
            'text/plain; charset=ISO-8859-1');
        t.end();
    });
});


test('GH-384 res.json(200, {}) broken', function (t) {
    SERVER.get('/foo', function (req, res, next) {
        res.json(200, {foo: 'bar'});
        next();
    });

    CLIENT.get('/foo', function (err, _, res, obj) {
        t.ifError(err);
        t.equal(res.statusCode, 200);
        t.ok(obj);
        t.equal((obj || {}).foo, 'bar');
        t.end();
    });
});


test('GH-401 regex routing broken', function (t) {
    function handle(req, res, next) {
        res.send(204);
        next();
    }

    var done = 0;

    function client_cb(err, _, res) {
        t.ifError(err);
        t.equal(res.statusCode, 204);
        if (++done === 2)
            t.end();
    }

    SERVER.get('/image', handle);
    SERVER.get(/^(\/image\/)(.*)/, handle);

    CLIENT.get('/image', client_cb);
    CLIENT.get('/image/1.jpg', client_cb);
});

test('explicitly sending a 403 with custom error', function (t) {
    function MyCustomError() {
    }

    MyCustomError.prototype = Object.create(Error.prototype);

    SERVER.get('/', function (req, res, next) {
        res.send(403, new MyCustomError('bah!'));
    });

    CLIENT.get('/', function (err, _, res) {
        t.ok(err);
        t.equal(res.statusCode, 403);
        t.end();
    });
});


test('explicitly sending a 403 on error', function (t) {
    SERVER.get('/', function (req, res, next) {
        res.send(403, new Error('bah!'));
    });

    CLIENT.get('/', function (err, _, res) {
        t.ok(err);
        t.equal(res.statusCode, 403);
        t.end();
    });
});


test('fire event on error', function (t) {
    SERVER.once('InternalServer', function (req, res, err, cb) {
        t.ok(req);
        t.ok(res);
        t.ok(err);
        t.ok(cb);
        t.equal(typeof (cb), 'function');
        return (cb());
    });

    SERVER.get('/', function (req, res, next) {
        return (next(new restify.errors.InternalServerError('bah!')));
    });

    CLIENT.get('/', function (err, _, res) {
        t.ok(err);
        t.equal(res.statusCode, 500);
        t.expect(7);
        t.end();
    });
});

<<<<<<< HEAD

test('error handler defers "after" event', function (t) {
    t.expect(9);
    SERVER.once('NotFound', function (req, res, err, cb) {
        t.ok(req);
        t.ok(res);
        t.ok(cb);
        t.equal(typeof (cb), 'function');
        t.ok(err);

        SERVER.removeAllListeners('after');
        SERVER.once('after', function (req2, res2) {
            t.ok(req2);
            t.ok(res2);
            t.end();
        });
        res.send(404, 'foo');
        return (cb());
    });
    SERVER.once('after', function () {
        // do not fire prematurely
        t.notOk(true);
    });
    CLIENT.get('/' + uuid(), function (err, _, res) {
        t.ok(err);
        t.equal(res.statusCode, 404);
=======
test('gh-757 req.absoluteUri() defaults path segment to req.path()', function (t) {
    SERVER.get('/the-original-path', function (req, res, next) {
        var prefix = 'http://127.0.0.1:' + PORT;
        t.equal(req.absoluteUri('?key=value'), prefix + '/the-original-path/?key=value');
        t.equal(req.absoluteUri('#fragment'), prefix + '/the-original-path/#fragment');
        t.equal(req.absoluteUri('?key=value#fragment'), prefix + '/the-original-path/?key=value#fragment');
        res.send();
        next();
    });

    CLIENT.get('/the-original-path', function (err, _, res) {
        t.ifError(err);
        t.equal(res.statusCode, 200);
        t.end();
>>>>>>> 0dea1140
    });
});<|MERGE_RESOLUTION|>--- conflicted
+++ resolved
@@ -1688,7 +1688,6 @@
     });
 });
 
-<<<<<<< HEAD
 
 test('error handler defers "after" event', function (t) {
     t.expect(9);
@@ -1715,13 +1714,21 @@
     CLIENT.get('/' + uuid(), function (err, _, res) {
         t.ok(err);
         t.equal(res.statusCode, 404);
-=======
-test('gh-757 req.absoluteUri() defaults path segment to req.path()', function (t) {
+        t.end();
+    });
+});
+
+
+test('gh-757 req.absoluteUri() defaults path segment to req.path()',
+     function (t) {
     SERVER.get('/the-original-path', function (req, res, next) {
         var prefix = 'http://127.0.0.1:' + PORT;
-        t.equal(req.absoluteUri('?key=value'), prefix + '/the-original-path/?key=value');
-        t.equal(req.absoluteUri('#fragment'), prefix + '/the-original-path/#fragment');
-        t.equal(req.absoluteUri('?key=value#fragment'), prefix + '/the-original-path/?key=value#fragment');
+        t.equal(req.absoluteUri('?key=value'),
+                prefix + '/the-original-path/?key=value');
+        t.equal(req.absoluteUri('#fragment'),
+                prefix + '/the-original-path/#fragment');
+        t.equal(req.absoluteUri('?key=value#fragment'),
+                prefix + '/the-original-path/?key=value#fragment');
         res.send();
         next();
     });
@@ -1730,6 +1737,5 @@
         t.ifError(err);
         t.equal(res.statusCode, 200);
         t.end();
->>>>>>> 0dea1140
     });
 });