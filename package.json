--- conflicted
+++ resolved
@@ -42,11 +42,7 @@
   "name": "restify",
   "homepage": "http://restifyjs.com",
   "description": "REST framework",
-<<<<<<< HEAD
-  "version": "4.0.1",
-=======
   "version": "4.0.3",
->>>>>>> 75f9a691
   "repository": {
     "type": "git",
     "url": "git://github.com/restify/node-restify.git"
